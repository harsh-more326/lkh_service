--- conflicted
+++ resolved
@@ -1,4 +1,3 @@
-<<<<<<< HEAD
 from fastapi import FastAPI, HTTPException
 from pydantic import BaseModel
 from typing import List, Dict, Optional
@@ -9,7 +8,8 @@
 import json
 import math
 import logging
-import time  # Import time module
+import time
+import requests
 from collections import defaultdict
 
 # Load environment variables
@@ -26,7 +26,8 @@
 app = FastAPI()
 
 # Constants
-MAX_STOPS_PER_ROUTE = 50  # Adjust this value as needed
+MAX_STOPS_PER_ROUTE = 35
+OSRM_ROUTING_URL = "http://router.project-osrm.org/route/v1/driving/"
 
 # Haversine formula to calculate distance
 def haversine(lat1: float, lon1: float, lat2: float, lon2: float) -> float:
@@ -48,6 +49,37 @@
         q, r = divmod(index - 1, 26)
         return chr(65 + q - 1) + chr(65 + r)
 
+# Calculate route distance and duration using OSRM (Leaflet Routing Machine backend)
+def get_osrm_route_data(waypoints):
+    try:
+        # Format waypoints for OSRM API
+        coordinates = ";".join([f"{point['lng']},{point['lat']}" for point in waypoints])
+        url = f"{OSRM_ROUTING_URL}{coordinates}?overview=false"
+        
+        response = requests.get(url)
+        if response.status_code == 200:
+            data = response.json()
+            if data['code'] == 'Ok' and data['routes']:
+                # Convert distance from meters to kilometers
+                distance = data['routes'][0]['distance'] / 1000
+                # Convert duration from seconds to minutes
+                duration = data['routes'][0]['duration'] / 60
+                return round(distance, 2), round(duration, 2)
+        
+        # If API call fails, fall back to haversine calculation
+        logging.warning("OSRM routing failed, falling back to haversine calculation")
+    except Exception as e:
+        logging.error(f"Error with OSRM API: {str(e)}")
+    
+    # Fallback calculation using haversine
+    total_distance = sum(haversine(waypoints[i]["lat"], waypoints[i]["lng"], 
+                                  waypoints[i+1]["lat"], waypoints[i+1]["lng"]) 
+                         for i in range(len(waypoints)-1))
+    # Estimate duration based on distance (assuming avg speed of 30 km/h)
+    estimated_duration = total_distance * 2
+    
+    return round(total_distance, 2), round(estimated_duration, 2)
+
 # Data Models
 class BusStop(BaseModel):
     id: str
@@ -57,12 +89,13 @@
 
 class Depot(BaseModel):
     id: str
+    name: str
     latitude: float
     longitude: float
     
 def fetch_all_rows(table_name: str):
     all_rows = []
-    chunk_size = 500  # Supabase default limit
+    chunk_size = 500
     start = 0
 
     while True:
@@ -71,7 +104,7 @@
             all_rows.extend(response.data)
             start += chunk_size
         else:
-            break  # Stop when no more data
+            break
 
     return all_rows
 
@@ -80,7 +113,6 @@
     for depot in depots:
         clusters[depot.id] = {"depot": depot, "stops": []}
         logging.info(f"Depot {depot.id} assigned {len(clusters[depot.id]['stops'])} stops")
-
 
     for stop in stops:
         min_dist = float('inf')
@@ -114,7 +146,7 @@
 PATCHING_C = 2 RESTRICTED
 INITIAL_TOUR_ALGORITHM = NEAREST-NEIGHBOR
 KICKS = 3
-MAX_TRIALS = 15
+MAX_TRIALS = 50
 MOVE_TYPE = 5
 MTSP_MIN_SIZE = 15  
 MTSP_MAX_SIZE = {MAX_STOPS_PER_ROUTE}
@@ -227,22 +259,33 @@
                             stop_priorities.append(original_stop.priority)
                             break
                 
-                # Calculate average priority
+                # Calculate average priority, round up (ceiling), and cap at 10
                 avg_priority = sum(stop_priorities) / len(stop_priorities) if stop_priorities else 0
+                avg_priority = min(math.ceil(avg_priority), 10)
                 
-                total_distance = sum(haversine(route[i]["lat"], route[i]["lng"], route[i+1]["lat"], route[i+1]["lng"]) for i in range(len(route)-1))
+                # Get accurate distance and duration using OSRM (Leaflet Routing Machine)
+                distance, duration = get_osrm_route_data(route)
                 
                 routes_info.append({
                     "waypoints": route,
-                    "distance": round(total_distance, 2),
-                    "duration": int(total_distance * 2),
+                    "distance": distance,
+                    "duration": duration,
                     "depot_id": depot_id,
+                    "depot_name": depot.name,
                     "stops_number": stops_count,
                     "num_vehicles": cluster_vehicles,
-                    "avg_priority": round(avg_priority, 2)
+                    "avg_priority": avg_priority
                 })
 
-        # These operations should be outside the loops
+        # Delete existing routes
+        existing_schedule = supabase.table("schedule").select("id").execute()
+        for record in existing_schedule.data:
+            supabase.table("schedule").delete().eq("id", record["id"]).execute()
+        
+        existing_worker = supabase.table("workers").select("id").eq("id", worker_id).execute()
+        for record in existing_worker.data:
+            supabase.table("workers").update({"employee_schedule": None}).eq("id", record["id"]).execute()
+
         existing_routes = supabase.table("optimized_routes").select("id").execute()
         for record in existing_routes.data:
             supabase.table("optimized_routes").delete().eq("id", record["id"]).execute()
@@ -266,8 +309,10 @@
                     "name": route_name,
                     "stops": json.dumps({"waypoints": route['waypoints']}),
                     "stops_number": route["stops_number"],
-                    "depot_id" : depot_id,
-                    "avg_priority": route["avg_priority"]
+                    "avg_priority": route["avg_priority"],
+                    "depot_id": depot_id,
+                    "distance": route["distance"],
+                    "duration": route["duration"]
                 }).execute()
         
         end_time = time.time()
@@ -285,242 +330,4 @@
     
 @app.get("/")
 def read_root():
-=======
-from fastapi import FastAPI, HTTPException
-from pydantic import BaseModel
-from typing import List, Dict, Optional
-import os
-import subprocess
-from supabase import create_client
-from dotenv import load_dotenv
-import json
-import math
-import logging
-import time  # Import time module
-from collections import defaultdict
-
-# Load environment variables
-load_dotenv()
-
-# Initialize Supabase
-SUPABASE_URL = os.getenv("NEXT_PUBLIC_SUPABASE_URL")
-SUPABASE_ANON_KEY = os.getenv("NEXT_PUBLIC_SUPABASE_ANON_KEY")
-supabase = create_client(SUPABASE_URL, SUPABASE_ANON_KEY) if SUPABASE_URL and SUPABASE_ANON_KEY else None
-
-# Setup logging
-logging.basicConfig(level=logging.INFO)
-
-app = FastAPI()
-
-# Constants
-MAX_STOPS_PER_ROUTE = 50  # Adjust this value as needed
-
-# Haversine formula to calculate distance
-def haversine(lat1: float, lon1: float, lat2: float, lon2: float) -> float:
-    R = 6371  # Earth's radius in km
-    dlat = math.radians(lat2 - lat1)
-    dlon = math.radians(lon2 - lon1)
-    a = math.sin(dlat / 2) ** 2 + math.cos(math.radians(lat1)) * math.cos(math.radians(lat2)) * math.sin(dlon / 2) ** 2
-    c = 2 * math.atan2(math.sqrt(a), math.sqrt(1 - a))
-    return R * c
-
-# Data Models
-class BusStop(BaseModel):
-    id: str
-    latitude: float
-    longitude: float
-    priority: int
-
-class Depot(BaseModel):
-    id: str
-    latitude: float
-    longitude: float
-    
-def fetch_all_rows(table_name: str):
-    all_rows = []
-    chunk_size = 500  # Supabase default limit
-    start = 0
-
-    while True:
-        response = supabase.table(table_name).select("*").range(start, start + chunk_size - 1).execute()
-        if response.data:
-            all_rows.extend(response.data)
-            start += chunk_size
-        else:
-            break  # Stop when no more data
-
-    return all_rows
-
-def assign_stops_to_depots(depots: List[Depot], stops: List[BusStop]) -> Dict[str, Dict]:
-    clusters = {}
-    for depot in depots:
-        clusters[depot.id] = {"depot": depot, "stops": []}
-        logging.info(f"Depot {depot.id} assigned {len(clusters[depot.id]['stops'])} stops")
-
-
-    for stop in stops:
-        min_dist = float('inf')
-        closest_depot_id = None
-        for depot in depots:
-            dist = haversine(depot.latitude, depot.longitude, stop.latitude, stop.longitude)
-            if dist < min_dist:
-                min_dist = dist
-                closest_depot_id = depot.id
-        if closest_depot_id:
-            clusters[closest_depot_id]["stops"].append(stop)
-
-    return clusters
-
-def generate_tsp_file(depots: List[Depot], stops: List[BusStop]) -> str:
-    all_points = depots + sorted(stops, key=lambda stop: stop.priority, reverse=True)
-    tsp_content = f"NAME : BusRoute\nTYPE : TSP\nDIMENSION : {len(all_points)}\nEDGE_WEIGHT_TYPE : EUC_2D\nNODE_COORD_SECTION\n"
-    for i, point in enumerate(all_points, start=1):
-        tsp_content += f"{i} {point.latitude} {point.longitude}\n"
-    tsp_content += "EOF\n"
-    return tsp_content
-
-def generate_par_file(tsp_filename: str, num_vehicles: int, route_filename: str) -> str:
-    return f"""PROBLEM_FILE = {tsp_filename}
-SALESMEN = {num_vehicles}
-DEPOT = 1
-EXCESS = 0.15  # Increased flexibility
-GAIN23 = YES
-INITIAL_TOUR_ALGORITHM = NEAREST-NEIGHBOR
-CANDIDATE_SET_TYPE = NEAREST-NEIGHBOR
-KICKS = 3
-MAX_TRIALS = 500
-MOVE_TYPE = 5
-MTSP_MIN_SIZE = 15  
-MTSP_MAX_SIZE = {MAX_STOPS_PER_ROUTE}
-POPMUSIC_INITIAL_TOUR = YES
-TIME_LIMIT = 300.0
-MTSP_OBJECTIVE = MINMAX_SIZE  
-MTSP_SOLUTION_FILE = {route_filename}
-"""
-
-def parse_lkh_output(route_file_path: str, all_points: List) -> List[List[Dict]]:
-    try:
-        with open(route_file_path, 'r') as f:
-            lines = f.readlines()
-    except Exception as e:
-        raise HTTPException(status_code=500, detail=f"Error reading {route_file_path}: {str(e)}")
-
-    routes = []
-    current_route = []
-
-    for line in lines:
-        line = line.strip()
-        if line.startswith(('0', '1', '2', '3', '4', '5', '6', '7', '8', '9')):
-            route_ids = [item for item in line.split() if item.isdigit()]
-            if route_ids:
-                current_route = [{"lat": all_points[int(i)-1].latitude, "lng": all_points[int(i)-1].longitude} for i in route_ids]
-                routes.append(current_route)
-        elif line.startswith("Cost"):
-            continue
-
-    if not routes:
-        raise HTTPException(status_code=500, detail="LKH-3 returned empty routes.")
-    return routes
-
-@app.get("/optimize")
-async def optimize_route():
-    try:
-        start_time = time.time()
-
-        depots_data = fetch_all_rows("depots")
-        stops_data = fetch_all_rows("bus_stops")
-       
-        if not depots_data or not stops_data:
-            raise HTTPException(status_code=404, detail="No depots or bus stops found.")
-
-        depots = [Depot(**depot) for depot in depots_data]
-        stops = [BusStop(**stop) for stop in stops_data]
-
-        clusters = assign_stops_to_depots(depots, stops)
-
-        lkh_folder = "/LKH-3/LKH-3.0.13"
-        lkh_path = os.path.join(lkh_folder, "LKH")
-        routes_info = []
-
-        for depot_id, cluster in clusters.items():
-            depot = cluster["depot"]
-            cluster_stops = cluster["stops"]
-            if not cluster_stops:
-                logging.info(f"Skipping depot {depot.id} with no stops.")
-                continue
-
-            cluster_vehicles = max(1, math.ceil(len(cluster_stops) / MAX_STOPS_PER_ROUTE))
-
-            cluster_id = depot.id
-            tsp_filename = f"BusRoute_{cluster_id}.tsp"
-            tsp_path = os.path.join(lkh_folder, tsp_filename)
-            par_filename = f"BusRoute_{cluster_id}.par"
-            par_path = os.path.join(lkh_folder, par_filename)
-            route_filename = f"route_{cluster_id}.txt"
-            route_file_path = os.path.join(lkh_folder, route_filename)
-
-            # Generate TSP and PAR files
-            tsp_content = generate_tsp_file([depot], cluster_stops)
-            with open(tsp_path, 'w') as f:
-                f.write(tsp_content)
-
-            par_content = generate_par_file(tsp_filename, cluster_vehicles, route_filename)
-            with open(par_path, 'w') as f:
-                f.write(par_content)
-
-            result = subprocess.run([lkh_path, par_path], capture_output=True, text=True)
-            if result.returncode != 0:
-                logging.error(f"LKH-3 error for {cluster_id}: {result.stderr}")
-                continue
-
-            all_points_cluster = [depot] + sorted(cluster_stops, key=lambda s: s.priority, reverse=True)
-            try:
-                cluster_routes = parse_lkh_output(route_file_path, all_points_cluster)
-            except HTTPException as e:
-                logging.error(f"Parse error for {cluster_id}: {str(e)}")
-                continue
-
-            for route in cluster_routes:
-                total_distance = sum(haversine(route[i]["lat"], route[i]["lng"], route[i+1]["lat"], route[i+1]["lng"]) for i in range(len(route)-1))
-                stops_count = len(route) - 2
-                routes_info.append({
-                    "waypoints": route,
-                    "distance": round(total_distance, 2),
-                    "duration": int(total_distance * 2),
-                    "depot_id": depot_id,
-                    "stops_number": stops_count,
-                    "num_vehicles": cluster_vehicles
-                })
-
-        existing_routes = supabase.table("optimized_routes").select("id").execute()
-        for record in existing_routes.data:
-            supabase.table("optimized_routes").delete().eq("id", record["id"]).execute()
-
-        for route in routes_info:
-            supabase.table("optimized_routes").insert({
-                "name": f"Optimized Route (Depot {route['depot_id']})",
-                "stops": json.dumps({"waypoints": route['waypoints']}),
-                "distance": route["distance"],
-                "duration": route["duration"],
-                "buses": route["num_vehicles"],
-                "frequency": 1,
-                "stops_number": route["stops_number"]
-            }).execute()
-        
-        end_time = time.time()
-        execution_time = end_time - start_time
-        minutes = int(execution_time // 60)
-        seconds = execution_time % 60
-        return {
-            "routes": routes_info,
-            "execution_time": f"{minutes} min {seconds:.2f} sec"
-        }
-
-    except Exception as e:
-        logging.error(f"Error: {str(e)}")
-        raise HTTPException(status_code=500, detail=str(e))
-
-@app.get("/")
-def read_root():
->>>>>>> 96c4db64
     return {"message": "Bus Route Optimization API is Running"}